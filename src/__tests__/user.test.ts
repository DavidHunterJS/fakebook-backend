--- conflicted
+++ resolved
@@ -8,39 +8,15 @@
   let token: string;
   let userId: string;
 
-<<<<<<< HEAD
-  beforeEach(async () => {
-    const userCredentials = {
-      // ** CORRECTED: Shortened username prefix to prevent validation failure **
-      username: `p_update_${Date.now()}`,
-      email: `profile_update_${Date.now()}@example.com`,
-=======
   beforeAll(async () => {
     // 1. Create a user
     const userPayload = {
       username: `profile-user-${Date.now()}`,
       email: `profile-${Date.now()}@test.com`,
->>>>>>> 2e3ec24e
       password: 'Password123!',
       firstName: 'Profile',
       lastName: 'User',
     };
-<<<<<<< HEAD
-    
-    const registerResponse = await request(app)
-        .post('/api/auth/register')
-        .send(userCredentials);
-    
-    // This assertion helps debug setup issues.
-    expect(registerResponse.statusCode).toBe(201);
-
-    const loginResponse = await request(app).post('/api/auth/login').send({
-      email: userCredentials.email,
-      password: userCredentials.password,
-    });
-    
-    expect(loginResponse.statusCode).toBe(200);
-=======
     await request(app).post('/api/auth/register').send(userPayload);
 
     // 2. Manually verify the user to ensure login is not blocked
@@ -53,17 +29,13 @@
 
     // Ensure login is successful before running tests
     expect(loginResponse.status).toBe(200);
->>>>>>> 2e3ec24e
 
     token = loginResponse.body.token;
     userId = loginResponse.body.user.id;
   });
 
-<<<<<<< HEAD
-=======
   // --- Test Cases ---
 
->>>>>>> 2e3ec24e
   describe('GET /api/auth/me', () => {
     it('should return 200 and the current user profile for a valid token', async () => {
       const response = await request(app)
@@ -89,14 +61,6 @@
         .send(updatePayload);
 
       expect(response.statusCode).toBe(200);
-<<<<<<< HEAD
-      expect(response.body.firstName).toBe('UpdatedFirst');
-      expect(response.body.bio).toBe('This is my new bio.');
-    });
-
-    it('should return 400 Bad Request for invalid data (e.g., bio too long)', async () => {
-      const invalidUpdate = { bio: 'a'.repeat(501) };
-=======
       expect(response.body.firstName).toBe('UpdatedFirstName');
       expect(response.body.bio).toBe('This is my new bio.');
 
@@ -109,17 +73,12 @@
         bio: 'a'.repeat(501), // Assuming max length is 500
       };
 
->>>>>>> 2e3ec24e
       const response = await request(app)
         .put('/api/users/profile')
         .set('Authorization', `Bearer ${token}`)
         .send(invalidPayload);
 
       expect(response.statusCode).toBe(400);
-<<<<<<< HEAD
-      expect(response.body.errors[0].path).toBe('bio');
-=======
->>>>>>> 2e3ec24e
     });
 
     it('should return 401 Unauthorized if no token is provided', async () => {
