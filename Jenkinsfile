pipeline {
    agent any

    // Parameters are still useful for manual builds
    parameters {
        choice(name: 'MANUAL_ENV', choices: ['dev', 'production'], description: 'Manual Deploy: Choose environment')
        string(name: 'MANUAL_BRANCH', defaultValue: 'develop', description: 'Manual Deploy: Choose branch')
    }

<<<<<<< HEAD
    // tools {
    //     nodejs 'NodeJS_22_on_EC2' // Ensure this matches your Jenkins Global Tool Configuration
    // }
=======
    tools {
        nodejs 'NodeJS_22_on_EC2' // Ensure this Node.js installation is configured in Jenkins Global Tool Configuration
    }
>>>>>>> 22469823

    stages {
        stage('Initialize') {
            steps {
                script {
                    def resolvedBranch = env.BRANCH_NAME
                    if (resolvedBranch == null || resolvedBranch.isEmpty()) {
                        resolvedBranch = params.MANUAL_BRANCH
                    }
                    resolvedBranch = resolvedBranch.replaceFirst(/^origin\//, '')
                    env.BRANCH = resolvedBranch
                    echo "✅ Build triggered for branch: ${env.BRANCH}"
                }
            }
        }

        stage('Checkout Code') {
            steps {
                checkout([
                    $class: 'GitSCM',
                    branches: [[name: "*/${env.BRANCH}"]],
                    extensions: [[$class: 'LocalBranch', localBranch: "**"]],
                    userRemoteConfigs: [[url: 'https://github.com/DavidHunterJS/fakebook-backend.git']]
                ])
                echo "Checked out branch: ${env.BRANCH}"
            }
        }
        
        stage('Verify Node.js Version in Build') {
            steps {
                echo "Checking Node.js and npm versions being used for the build..."
                sh 'which node'
                sh 'node -v'
                sh 'which npm'
                sh 'npm -v'
                sh 'echo $PATH'
            }
        }
        
        stage('Install Dependencies') {
            steps {
                sh 'npm ci'
            }
        }

        stage('Run Tests') {
            steps {
                // This 'withCredentials' block securely injects the Jenkins secret
                // into an environment variable named JWT_SECRET for the commands inside.
                withCredentials([string(credentialsId: 'JWT_SECRET', variable: 'JWT_SECRET')]) {
                    // This command will now run with process.env.JWT_SECRET set correctly.
                    sh 'npm run test:ci || echo "Tests failed but deployment will continue (non-critical)"'
                }
            }
        }

        // --- DEPLOYMENT STAGES ---
        stage('Deploy to DEV Environment') {
            when {
                anyOf {
                    branch 'develop'
                    branch 'feature/*'
                }
            }
            steps {
                script {
                    def HEROKU_APP_NAME = "fakebook-backend-dev"
                    echo "🚀 Deploying ${env.BRANCH} to DEV app: ${HEROKU_APP_NAME}"
                    withCredentials([string(credentialsId: 'HEROKU_API_KEY', variable: 'HEROKU_API_KEY_SECRET')]) {
                        sh """
                            git remote add heroku-deploy https://heroku:\$HEROKU_API_KEY_SECRET@git.heroku.com/${HEROKU_APP_NAME}.git || \
                            git remote set-url heroku-deploy https://heroku:\$HEROKU_API_KEY_SECRET@git.heroku.com/${HEROKU_APP_NAME}.git
                            git push heroku-deploy HEAD:main --force
                        """
                    }
                }
            }
        }

        stage('Deploy to PRODUCTION Environment') {
            when {
                branch 'main'
            }
            steps {
                input message: "Deploy to PRODUCTION Backend?", ok: 'Yes, Deploy to Production'
                
                script {
                    // Make sure you have replaced this placeholder with your real production app name
                    def HEROKU_APP_NAME = "fakebook-backend" 
                    echo "🏭 Deploying ${env.BRANCH} to PRODUCTION app: ${HEROKU_APP_NAME}"
                    withCredentials([string(credentialsId: 'HEROKU_API_KEY', variable: 'HEROKU_API_KEY_SECRET')]) {
                        sh """
                            git remote add heroku-deploy https://heroku:\$HEROKU_API_KEY_SECRET@git.heroku.com/${HEROKU_APP_NAME}.git || \
                            git remote set-url heroku-deploy https://heroku:\$HEROKU_API_KEY_SECRET@git.heroku.com/${HEROKU_APP_NAME}.git
                            git push heroku-deploy HEAD:main --force
                        """
                    }
                }
            }
        }
    }

    post {
        always {
            echo "Pipeline finished for branch ${env.BRANCH}."
        }
    }
}<|MERGE_RESOLUTION|>--- conflicted
+++ resolved
@@ -6,16 +6,17 @@
         choice(name: 'MANUAL_ENV', choices: ['dev', 'production'], description: 'Manual Deploy: Choose environment')
         string(name: 'MANUAL_BRANCH', defaultValue: 'develop', description: 'Manual Deploy: Choose branch')
     }
+    
+    environment {
+        // Dynamic app name based on environment and potentially branch type
+        // HEROKU_APP_NAME will be refined in the Initialize or Create Feature Environment stage
+        HEROKU_API_KEY = credentials('HEROKU_API_KEY') // Ensure this credential ID is correct in Jenkins
+        DEPLOY_ENV = "${params.ENVIRONMENT}"
+    }
 
-<<<<<<< HEAD
-    // tools {
-    //     nodejs 'NodeJS_22_on_EC2' // Ensure this matches your Jenkins Global Tool Configuration
-    // }
-=======
     tools {
         nodejs 'NodeJS_22_on_EC2' // Ensure this Node.js installation is configured in Jenkins Global Tool Configuration
     }
->>>>>>> 22469823
 
     stages {
         stage('Initialize') {
