pipeline {
    agent any
    
    parameters {
        choice(
            name: 'ENVIRONMENT', 
            choices: ['dev', 'staging', 'production'], 
            description: 'Deploy to which environment? (For feature branches, typically "dev")'
        )
        // Changed DEPLOY_BRANCH to a string parameter.
        // For webhook-triggered builds, the Initialize stage will try to override this.
        // For manual builds, you can specify the branch here.
        string(
            name: 'DEPLOY_BRANCH', 
            defaultValue: 'develop', // Default for manual builds if not specified
            description: 'Branch to deploy (e.g., main, develop, feature/user-auth). Overridden by webhook for push events.'
        )
        booleanParam(
            name: 'SKIP_TESTS', 
            defaultValue: false, 
            description: 'Skip running tests'
        )
        booleanParam(
            name: 'FORCE_DEPLOY', 
            defaultValue: false, 
            description: 'Force deployment without approval'
        )
        // You might want a similar parameter for creating ephemeral backend apps for features
        // booleanParam(name: 'CREATE_FEATURE_BACKEND_APP', defaultValue: false, description: 'Create ephemeral Heroku app for feature branches')
    }
    
    environment {
        // Dynamic app name based on environment and potentially branch type
        // HEROKU_APP_NAME will be refined in the Initialize or Create Feature Environment stage
        HEROKU_API_KEY = credentials('HEROKU_API_KEY') // Ensure this credential ID is correct in Jenkins
        DEPLOY_ENV = "${params.ENVIRONMENT}"
    }

    tools {
        nodejs 'NodeJS_18_on_EC2' // Ensure this Node.js installation is configured in Jenkins Global Tool Configuration
    }

    stages {
        stage('Initialize') {
            steps {
                script {
                    // --- Reliable Branch Resolution ---
                    def resolvedBranch = params.DEPLOY_BRANCH // Start with parameter (for manual builds)
                    
                    if (env.GIT_BRANCH) { // env.GIT_BRANCH is often set by Git plugin from webhook (e.g., origin/feature/foo)
                        resolvedBranch = env.GIT_BRANCH
                    } else if (env.BRANCH_NAME) { // env.BRANCH_NAME is often set by Multibranch pipelines or some Git plugins
                        resolvedBranch = env.BRANCH_NAME
                    }

                    // Clean up common prefixes from the branch name
                    resolvedBranch = resolvedBranch.replaceFirst(/^origin\//, '')
                                               .replaceFirst(/^refs\/heads\//, '')
                                               .replaceFirst(/^refs\/remotes\/origin\//, '')
                    
                    // If, after all that, it's empty or still the default 'develop' from params,
                    // and we suspect a push trigger, try one more git command if in a workspace.
                    // This is a deeper fallback, usually not needed if GIT_BRANCH or BRANCH_NAME is set.
                    if (resolvedBranch == 'develop' && (env.GIT_BRANCH || env.BRANCH_NAME)) {
                        // If GIT_BRANCH or BRANCH_NAME was available, we trust the cleaned version from above.
                        // The 'develop' default for params.DEPLOY_BRANCH is primarily for manual "Build with Parameters".
                    } else if (!env.GIT_BRANCH && !env.BRANCH_NAME && resolvedBranch == 'develop') {
                        // If triggered manually and DEPLOY_BRANCH was left as default 'develop'
                        echo "Using DEPLOY_BRANCH parameter default: ${resolvedBranch}"
                    }


                    env.RESOLVED_BRANCH = resolvedBranch
                    env.DEPLOY_BRANCH = resolvedBranch // For compatibility if other parts of your script use this exact name

                    echo "✅ Resolved branch for this build: ${env.RESOLVED_BRANCH}"

                    // --- Dynamic Heroku App Name Setup ---
                    if (env.RESOLVED_BRANCH.startsWith('feature/') && params.ENVIRONMENT == 'dev') {
                        // Potentially create a unique name for feature branch dev deployments
                        // For now, we'll use the standard dev app name, but you could add logic here
                        // similar to your frontend for CREATE_FEATURE_APP if desired for backend.
                        env.HEROKU_APP_NAME = "fakebook-backend-dev" // Or make it unique like "fakebook-backend-ft-featurename"
                        echo "ℹ️  Feature branch will target Heroku app: ${env.HEROKU_APP_NAME} (dev environment)"
                    } else {
                        env.HEROKU_APP_NAME = "${params.ENVIRONMENT == 'production' ? 'fakebook-backend-a2a77a290552' : 'fakebook-backend-' + params.ENVIRONMENT}"
                    }
                }
            }
        }

        stage('Environment Info') {
            steps {
                script {
                    echo "🎯 Deploying Backend to: ${params.ENVIRONMENT}"
                    echo "📦 Heroku app: ${env.HEROKU_APP_NAME}" // Use env.HEROKU_APP_NAME
                    echo "🌿 Branch: ${env.RESOLVED_BRANCH}"    // Use env.RESOLVED_BRANCH
                    echo "🔨 Build: ${BUILD_NUMBER}"
                    
                    def branch = env.RESOLVED_BRANCH
                    if (branch.startsWith('feature/')) {
                        echo "🚀 Feature branch deployment"
                    } else if (branch == 'develop') {
                        echo "🔧 Development branch deployment"
                    } else if (branch == 'main' || branch == 'master') {
                        echo "🏭 Production branch deployment"
                    } else {
                        echo "📌 Unrecognized branch pattern for specific flow: ${branch}"
                    }
                }
            }
        }

        stage('Validate GitFlow Rules') {
            steps {
                script {
                    def branch = env.RESOLVED_BRANCH // Use resolved branch
                    def envParam = params.ENVIRONMENT // Use a different name to avoid confusion with global 'env'

                    if (envParam == 'production' && !branch.matches('main|master')) {
                        error("❌ Production can only be deployed from main branch")
                    } else if (envParam == 'staging' && branch != 'develop' && !branch.startsWith('release/') && !branch.startsWith('hotfix/')) {
                        // Adjusted to allow release and hotfix to staging
                        if (!params.FORCE_DEPLOY) {
                            error("❌ Staging typically deploys from develop, release/*, or hotfix/* branches. Use FORCE_DEPLOY to override.")
                        } else {
                             echo "⚠️  WARNING: Force deploying ${branch} to staging"
                        }
                    }
                    // For 'dev' environment, we can assume any branch is fine, or add specific rules if needed.
                    
                    echo "✅ GitFlow validation passed: ${branch} → ${envParam}"
                }
            }
        }

        stage('Checkout Code') {
            steps {
                script {
                    echo "Attempting to checkout resolved branch: ${env.RESOLVED_BRANCH}"
                    checkout([
                        $class: 'GitSCM',
                        branches: [[name: "*/${env.RESOLVED_BRANCH}"]], // Use wildcard to match remote ref like 'origin/feature/...'
                        extensions: [
                            [$class: 'LocalBranch', localBranch: "**"], // Ensure local branch matches remote
                            [$class: 'CleanBeforeCheckout'] // Optional: clean workspace
                        ],
                        userRemoteConfigs: [[
                            url: 'https://github.com/DavidHunterJS/fakebook-backend.git'
                            // credentialsId: 'YOUR_GITHUB_CREDENTIAL_ID_IF_PRIVATE_REPO' // IMPORTANT: Add if your repo is private
                        ]]
                    ])
                    echo "Checked out branch: ${env.RESOLVED_BRANCH}"
                    sh "git branch --show-current || git symbolic-ref --short HEAD" // Verify current branch
                }
            }
        }
        
        stage('Ensure Dev App Exists') { // Consider renaming or making conditional if feature apps are unique
            when {
                expression { params.ENVIRONMENT == 'dev' } // Typically only for 'dev' or if creating feature apps
            }
            steps {
                script {
                    // This stage might need adjustment if you implement unique backend feature apps
                    sh '''
                        echo "Ensuring ${DEPLOY_ENV} backend app (${HEROKU_APP_NAME}) exists..."
                        
                        # Check if app exists
                        if heroku apps:info -a ${HEROKU_APP_NAME} >/dev/null 2>&1; then
                            echo "✅ App ${HEROKU_APP_NAME} already exists"
                        else
                            echo "Creating new Heroku app: ${HEROKU_APP_NAME}"
                            heroku create ${HEROKU_APP_NAME} || echo "App creation may have failed or it already exists (race condition)."
                        fi
<<<<<<< HEAD
                        
                        # Display app info
=======
>>>>>>> c457c127
                        heroku apps:info -a ${HEROKU_APP_NAME}
                    '''
                }
            }
        }

        stage('Install Dependencies') {
            steps {
                sh '''
                    if [ ! -d "node_modules" ] || [ package.json -nt node_modules ]; then
                        echo "Installing dependencies with npm ci..."
                        npm ci
                    else
                        echo "Using cached node_modules"
                    fi
                '''
            }
        }
        
        stage('Configure Environment') { // Backend config is usually via Heroku Config Vars
            steps {
                script {
                    sh '''
                        echo "Configuring backend for ${DEPLOY_ENV} environment..."
                        echo "Backend environment variables should be set as Heroku Config Vars."
                        
                        # Example: You might set a specific config var based on branch/env
                        # if [ "${RESOLVED_BRANCH}" = "feature/some-feature" ]; then
                        #   heroku config:set MY_FEATURE_FLAG=true -a ${HEROKU_APP_NAME}
                        # fi
                        
                        echo "Environment: ${DEPLOY_ENV}"
                        echo "Branch: ${RESOLVED_BRANCH}"
                    '''
                }
            }
        }

        stage('Run Tests') {
            when {
                expression { !params.SKIP_TESTS }
            }
            steps {
                sh 'npm test || echo "No tests configured or tests failed (non-critical for this example)"'
            }
        }

        stage('Deployment Approval') {
            when {
                expression { env.DEPLOY_ENV == 'production' && !params.FORCE_DEPLOY }
            }
            steps {
                script {
                    def userInput = input(
                        message: "Deploy to PRODUCTION Backend?",
                        ok: 'Deploy',
                        parameters: [
                            string(name: 'CONFIRMATION', defaultValue: '', description: 'Type "DEPLOY" to confirm')
                        ]
                    )
                    if (userInput != 'DEPLOY') {
                        error('Deployment cancelled')
                    }
                }
            }
        }

        stage('Deploy to Heroku') {
            steps {
                script {
                    sh '''
                        echo "Deploying backend branch ${RESOLVED_BRANCH} to Heroku app ${HEROKU_APP_NAME} (${DEPLOY_ENV})..."
                        
                        # Configure git for this operation
                        git config user.email "jenkins@your-domain.com"
                        git config user.name "Jenkins CI"
                        
                        # Add Heroku remote
                        # The `|| git remote set-url ...` handles if the remote already exists
                        git remote add heroku-deploy https://heroku:$HEROKU_API_KEY@git.heroku.com/${HEROKU_APP_NAME}.git || \
                        git remote set-url heroku-deploy https://heroku:$HEROKU_API_KEY@git.heroku.com/${HEROKU_APP_NAME}.git
                        
                        # Deploy the current branch (RESOLVED_BRANCH) to Heroku's main branch
                        git push heroku-deploy HEAD:main --force
                        
                        echo "Backend deployed to ${DEPLOY_ENV}"
                    '''
                }
            }
        }
        
        stage('Verify Deployment') {
            steps {
                script {
                    sh '''
                        echo "Waiting for backend to be ready on ${HEROKU_APP_NAME}"
                        sleep 30 # Give Heroku some time to restart/deploy
                        
                        APP_URL=$(heroku info -a ${HEROKU_APP_NAME} --json | grep web_url | cut -d '"' -f 4)
                        if [ -z "$APP_URL" ]; then
                            echo "⚠️ Could not retrieve web_url for ${HEROKU_APP_NAME}"
                            APP_URL="https://${HEROKU_APP_NAME}.herokuapp.com/" # Fallback guess
                        fi
                        echo "Backend URL: $APP_URL"
                        
                        # Test health endpoint (ensure your backend has a /health endpoint)
                        HEALTH_URL="${APP_URL%/}/health" # Ensure no double slash if APP_URL has trailing /
                        echo "Pinging health endpoint: $HEALTH_URL"
                        HTTP_STATUS=$(curl -s -o /dev/null -w "%{http_code}" "$HEALTH_URL" || echo "000")
                        
                        if [ "$HTTP_STATUS" -eq 200 ]; then
                            echo "✅ Backend on ${HEROKU_APP_NAME} is healthy (status $HTTP_STATUS)!"
                        else
                            echo "⚠️  Backend on ${HEROKU_APP_NAME} returned status $HTTP_STATUS from $HEALTH_URL"
                            echo "Check backend logs for ${HEROKU_APP_NAME}:"
                            # The --since flag might not be supported by older Heroku CLI versions
<<<<<<< HEAD
                            heroku logs -n 50 -a ${HEROKU_APP_NAME} --tail || heroku logs -n 50 -a ${HEROKU_APP_NAME} || echo "Could not fetch logs"
=======
                            heroku logs -n 5 -a ${HEROKU_APP_NAME} || heroku logs -n 5 -a ${HEROKU_APP_NAME} || echo "Could not fetch logs"
>>>>>>> c457c127
                        fi
                    '''
                }
            }
        }
    }

    post {
        always {
            echo "Pipeline finished for ${DEPLOY_ENV} environment, branch ${env.RESOLVED_BRANCH}."
        }
        success {
            script {
                echo "✅ Backend pipeline succeeded for ${DEPLOY_ENV} on branch ${env.RESOLVED_BRANCH}!"
                sh """
                    APP_URL=\$(heroku info -a ${HEROKU_APP_NAME} --json | grep web_url | cut -d '"' -f 4 || echo "https://${HEROKU_APP_NAME}.herokuapp.com")
                    echo "🌐 Backend should be available at: \$APP_URL"
                """
            }
        }
        failure {
            echo "❌ Backend pipeline failed for ${DEPLOY_ENV} on branch ${env.RESOLVED_BRANCH}!"
        }
    }
}<|MERGE_RESOLUTION|>--- conflicted
+++ resolved
@@ -173,11 +173,6 @@
                             echo "Creating new Heroku app: ${HEROKU_APP_NAME}"
                             heroku create ${HEROKU_APP_NAME} || echo "App creation may have failed or it already exists (race condition)."
                         fi
-<<<<<<< HEAD
-                        
-                        # Display app info
-=======
->>>>>>> c457c127
                         heroku apps:info -a ${HEROKU_APP_NAME}
                     '''
                 }
@@ -294,11 +289,7 @@
                             echo "⚠️  Backend on ${HEROKU_APP_NAME} returned status $HTTP_STATUS from $HEALTH_URL"
                             echo "Check backend logs for ${HEROKU_APP_NAME}:"
                             # The --since flag might not be supported by older Heroku CLI versions
-<<<<<<< HEAD
-                            heroku logs -n 50 -a ${HEROKU_APP_NAME} --tail || heroku logs -n 50 -a ${HEROKU_APP_NAME} || echo "Could not fetch logs"
-=======
                             heroku logs -n 5 -a ${HEROKU_APP_NAME} || heroku logs -n 5 -a ${HEROKU_APP_NAME} || echo "Could not fetch logs"
->>>>>>> c457c127
                         fi
                     '''
                 }
