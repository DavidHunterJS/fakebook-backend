--- conflicted
+++ resolved
@@ -1,28 +1,18 @@
 pipeline {
     agent any
-<<<<<<< HEAD
-
-=======
     
->>>>>>> 8350e03c
     parameters {
         choice(
             name: 'ENVIRONMENT', 
             choices: ['dev', 'staging', 'production'], 
             description: 'Deploy to which environment? (For feature branches, typically "dev")'
         )
-<<<<<<< HEAD
-        string(
-            name: 'DEPLOY_BRANCH', 
-            defaultValue: 'develop', 
-=======
         // Changed DEPLOY_BRANCH to a string parameter.
         // For webhook-triggered builds, the Initialize stage will try to override this.
         // For manual builds, you can specify the branch here.
         string(
             name: 'DEPLOY_BRANCH', 
             defaultValue: 'develop', // Default for manual builds if not specified
->>>>>>> 8350e03c
             description: 'Branch to deploy (e.g., main, develop, feature/user-auth). Overridden by webhook for push events.'
         )
         booleanParam(
@@ -35,12 +25,6 @@
             defaultValue: false, 
             description: 'Force deployment without approval'
         )
-<<<<<<< HEAD
-    }
-
-    environment {
-        HEROKU_API_KEY = credentials('HEROKU_API_KEY')
-=======
         // You might want a similar parameter for creating ephemeral backend apps for features
         // booleanParam(name: 'CREATE_FEATURE_BACKEND_APP', defaultValue: false, description: 'Create ephemeral Heroku app for feature branches')
     }
@@ -49,7 +33,6 @@
         // Dynamic app name based on environment and potentially branch type
         // HEROKU_APP_NAME will be refined in the Initialize or Create Feature Environment stage
         HEROKU_API_KEY = credentials('HEROKU_API_KEY') // Ensure this credential ID is correct in Jenkins
->>>>>>> 8350e03c
         DEPLOY_ENV = "${params.ENVIRONMENT}"
     }
 
@@ -59,52 +42,6 @@
 
     stages {
         stage('Initialize') {
-<<<<<<< HEAD
-            steps {
-                script {
-                    def resolvedBranch = params.DEPLOY_BRANCH
-
-                    if (env.GIT_BRANCH) {
-                        resolvedBranch = env.GIT_BRANCH
-                    } else if (env.BRANCH_NAME) {
-                        resolvedBranch = env.BRANCH_NAME
-                    }
-
-                    resolvedBranch = resolvedBranch.replaceFirst(/^origin\//, '')
-                                                 .replaceFirst(/^refs\/heads\//, '')
-                                                 .replaceFirst(/^refs\/remotes\/origin\//, '')
-
-                    env.RESOLVED_BRANCH = resolvedBranch
-                    env.DEPLOY_BRANCH = resolvedBranch
-
-                    echo "✅ Resolved branch for this build: ${env.RESOLVED_BRANCH}"
-
-                    // --- Dynamic ENVIRONMENT Resolution ---
-                    def autoEnv = 'dev'
-                    if (resolvedBranch == 'main' || resolvedBranch == 'master') {
-                        autoEnv = 'production'
-                    } else if (resolvedBranch == 'develop') {
-                        autoEnv = 'staging'
-                    } else if (resolvedBranch.startsWith('feature/') || resolvedBranch.startsWith('bugfix/')) {
-                        autoEnv = 'dev'
-                    } else if (resolvedBranch.startsWith('release/') || resolvedBranch.startsWith('hotfix/')) {
-                        autoEnv = 'staging'
-                    }
-
-                    if (params.ENVIRONMENT == 'dev' && autoEnv != 'dev') {
-                        env.DEPLOY_ENV = autoEnv
-                        echo "🔁 Auto-switched environment to '${autoEnv}' based on branch '${resolvedBranch}'"
-                    } else {
-                        env.DEPLOY_ENV = params.ENVIRONMENT
-                        echo "🔒 Using manually selected environment: '${params.ENVIRONMENT}'"
-                    }
-
-                    if (env.RESOLVED_BRANCH.startsWith('feature/') && env.DEPLOY_ENV == 'dev') {
-                        env.HEROKU_APP_NAME = "fakebook-backend-dev"
-                        echo "ℹ️  Feature branch will target Heroku app: ${env.HEROKU_APP_NAME}"
-                    } else {
-                        env.HEROKU_APP_NAME = "${env.DEPLOY_ENV == 'production' ? 'fakebook-backend-a2a77a290552' : 'fakebook-backend-' + env.DEPLOY_ENV}"
-=======
             steps {
                 script {
                     // --- Reliable Branch Resolution ---
@@ -169,20 +106,7 @@
                         echo "🏭 Production branch deployment"
                     } else {
                         echo "📌 Unrecognized branch pattern for specific flow: ${branch}"
->>>>>>> 8350e03c
-                    }
-                }
-            }
-        }
-
-        stage('Environment Info') {
-            steps {
-                script {
-<<<<<<< HEAD
-                    echo "🎯 Deploying Backend to: ${env.DEPLOY_ENV}"
-                    echo "📦 Heroku app: ${env.HEROKU_APP_NAME}"
-                    echo "🌿 Branch: ${env.RESOLVED_BRANCH}"
-                    echo "🔨 Build: ${BUILD_NUMBER}"
+                    }
                 }
             }
         }
@@ -190,13 +114,6 @@
         stage('Validate GitFlow Rules') {
             steps {
                 script {
-                    def branch = env.RESOLVED_BRANCH
-                    def envParam = env.DEPLOY_ENV
-
-                    if (envParam == 'production' && !branch.matches('main|master')) {
-                        error("❌ Production can only be deployed from main branch")
-                    } else if (envParam == 'staging' && branch != 'develop' && !branch.startsWith('release/') && !branch.startsWith('hotfix/')) {
-=======
                     def branch = env.RESOLVED_BRANCH // Use resolved branch
                     def envParam = params.ENVIRONMENT // Use a different name to avoid confusion with global 'env'
 
@@ -204,18 +121,14 @@
                         error("❌ Production can only be deployed from main branch")
                     } else if (envParam == 'staging' && branch != 'develop' && !branch.startsWith('release/') && !branch.startsWith('hotfix/')) {
                         // Adjusted to allow release and hotfix to staging
->>>>>>> 8350e03c
                         if (!params.FORCE_DEPLOY) {
                             error("❌ Staging typically deploys from develop, release/*, or hotfix/* branches. Use FORCE_DEPLOY to override.")
                         } else {
                              echo "⚠️  WARNING: Force deploying ${branch} to staging"
                         }
                     }
-<<<<<<< HEAD
-=======
                     // For 'dev' environment, we can assume any branch is fine, or add specific rules if needed.
                     
->>>>>>> 8350e03c
                     echo "✅ GitFlow validation passed: ${branch} → ${envParam}"
                 }
             }
@@ -227,24 +140,6 @@
                     echo "Attempting to checkout resolved branch: ${env.RESOLVED_BRANCH}"
                     checkout([
                         $class: 'GitSCM',
-<<<<<<< HEAD
-                        branches: [[name: "*/${env.RESOLVED_BRANCH}"]],
-                        extensions: [
-                            [$class: 'LocalBranch', localBranch: "**"],
-                            [$class: 'CleanBeforeCheckout']
-                        ],
-                        userRemoteConfigs: [[
-                            url: 'https://github.com/DavidHunterJS/fakebook-backend.git'
-                        ]]
-                    ])
-                }
-            }
-        }
-
-        stage('Ensure Dev App Exists') {
-            when {
-                expression { env.DEPLOY_ENV == 'dev' }
-=======
                         branches: [[name: "*/${env.RESOLVED_BRANCH}"]], // Use wildcard to match remote ref like 'origin/feature/...'
                         extensions: [
                             [$class: 'LocalBranch', localBranch: "**"], // Ensure local branch matches remote
@@ -264,27 +159,19 @@
         stage('Ensure Dev App Exists') { // Consider renaming or making conditional if feature apps are unique
             when {
                 expression { params.ENVIRONMENT == 'dev' } // Typically only for 'dev' or if creating feature apps
->>>>>>> 8350e03c
             }
             steps {
                 script {
                     // This stage might need adjustment if you implement unique backend feature apps
                     sh '''
                         echo "Ensuring ${DEPLOY_ENV} backend app (${HEROKU_APP_NAME}) exists..."
-<<<<<<< HEAD
-=======
                         
                         # Check if app exists
->>>>>>> 8350e03c
                         if heroku apps:info -a ${HEROKU_APP_NAME} >/dev/null 2>&1; then
                             echo "✅ App ${HEROKU_APP_NAME} already exists"
                         else
                             echo "Creating new Heroku app: ${HEROKU_APP_NAME}"
-<<<<<<< HEAD
-                            heroku create ${HEROKU_APP_NAME} || echo "App creation may have failed or already exists."
-=======
                             heroku create ${HEROKU_APP_NAME} || echo "App creation may have failed or it already exists (race condition)."
->>>>>>> 8350e03c
                         fi
                         heroku apps:info -a ${HEROKU_APP_NAME}
                     '''
@@ -304,20 +191,13 @@
                 '''
             }
         }
-<<<<<<< HEAD
-
-        stage('Configure Environment') {
-=======
         
         stage('Configure Environment') { // Backend config is usually via Heroku Config Vars
->>>>>>> 8350e03c
             steps {
                 script {
                     sh '''
                         echo "Configuring backend for ${DEPLOY_ENV} environment..."
                         echo "Backend environment variables should be set as Heroku Config Vars."
-<<<<<<< HEAD
-=======
                         
                         # Example: You might set a specific config var based on branch/env
                         # if [ "${RESOLVED_BRANCH}" = "feature/some-feature" ]; then
@@ -326,7 +206,6 @@
                         
                         echo "Environment: ${DEPLOY_ENV}"
                         echo "Branch: ${RESOLVED_BRANCH}"
->>>>>>> 8350e03c
                     '''
                 }
             }
@@ -366,21 +245,6 @@
                 script {
                     sh '''
                         echo "Deploying backend branch ${RESOLVED_BRANCH} to Heroku app ${HEROKU_APP_NAME} (${DEPLOY_ENV})..."
-<<<<<<< HEAD
-
-                        git config user.email "jenkins@your-domain.com"
-                        git config user.name "Jenkins CI"
-
-                        git remote add heroku-deploy https://heroku:$HEROKU_API_KEY@git.heroku.com/${HEROKU_APP_NAME}.git || \
-                        git remote set-url heroku-deploy https://heroku:$HEROKU_API_KEY@git.heroku.com/${HEROKU_APP_NAME}.git
-
-                        git push heroku-deploy HEAD:main --force
-                    '''
-                }
-            }
-        }
-
-=======
                         
                         # Configure git for this operation
                         git config user.email "jenkins@your-domain.com"
@@ -400,26 +264,11 @@
             }
         }
         
->>>>>>> 8350e03c
         stage('Verify Deployment') {
             steps {
                 script {
                     sh '''
                         echo "Waiting for backend to be ready on ${HEROKU_APP_NAME}"
-<<<<<<< HEAD
-                        sleep 30
-
-                        APP_URL=$(heroku info -a ${HEROKU_APP_NAME} --json | grep web_url | cut -d '"' -f 4)
-                        if [ -z "$APP_URL" ]; then
-                            APP_URL="https://${HEROKU_APP_NAME}.herokuapp.com/"
-                        fi
-                        echo "Backend URL: $APP_URL"
-
-                        HEALTH_URL="${APP_URL%/}/health"
-                        echo "Pinging health endpoint: $HEALTH_URL"
-                        HTTP_STATUS=$(curl -s -o /dev/null -w "%{http_code}" "$HEALTH_URL" || echo "000")
-
-=======
                         sleep 30 # Give Heroku some time to restart/deploy
                         
                         APP_URL=$(heroku info -a ${HEROKU_APP_NAME} --json | grep web_url | cut -d '"' -f 4)
@@ -434,18 +283,13 @@
                         echo "Pinging health endpoint: $HEALTH_URL"
                         HTTP_STATUS=$(curl -s -o /dev/null -w "%{http_code}" "$HEALTH_URL" || echo "000")
                         
->>>>>>> 8350e03c
                         if [ "$HTTP_STATUS" -eq 200 ]; then
                             echo "✅ Backend on ${HEROKU_APP_NAME} is healthy (status $HTTP_STATUS)!"
                         else
                             echo "⚠️  Backend on ${HEROKU_APP_NAME} returned status $HTTP_STATUS from $HEALTH_URL"
-<<<<<<< HEAD
-                            heroku logs -n 5 -a ${HEROKU_APP_NAME} || echo "Could not fetch logs"
-=======
                             echo "Check backend logs for ${HEROKU_APP_NAME}:"
                             # The --since flag might not be supported by older Heroku CLI versions
                             heroku logs -n 5 -a ${HEROKU_APP_NAME} || heroku logs -n 5 -a ${HEROKU_APP_NAME} || echo "Could not fetch logs"
->>>>>>> 8350e03c
                         fi
                     '''
                 }
@@ -460,17 +304,10 @@
         success {
             script {
                 echo "✅ Backend pipeline succeeded for ${DEPLOY_ENV} on branch ${env.RESOLVED_BRANCH}!"
-<<<<<<< HEAD
-                sh '''
-                    APP_URL=$(heroku info -a ${HEROKU_APP_NAME} --json | grep web_url | cut -d '"' -f 4 || echo "https://${HEROKU_APP_NAME}.herokuapp.com")
-                    echo "🌐 Backend should be available at: $APP_URL"
-                '''
-=======
                 sh """
                     APP_URL=\$(heroku info -a ${HEROKU_APP_NAME} --json | grep web_url | cut -d '"' -f 4 || echo "https://${HEROKU_APP_NAME}.herokuapp.com")
                     echo "🌐 Backend should be available at: \$APP_URL"
                 """
->>>>>>> 8350e03c
             }
         }
         failure {
